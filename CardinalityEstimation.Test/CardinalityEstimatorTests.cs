﻿// /*  
//     See https://github.com/Microsoft/CardinalityEstimation.
//     The MIT License (MIT)
// 
//     Copyright (c) 2015 Microsoft
// 
//     Permission is hereby granted, free of charge, to any person obtaining a copy
//     of this software and associated documentation files (the "Software"), to deal
//     in the Software without restriction, including without limitation the rights
//     to use, copy, modify, merge, publish, distribute, sublicense, and/or sell
//     copies of the Software, and to permit persons to whom the Software is
//     furnished to do so, subject to the following conditions:
// 
//     The above copyright notice and this permission notice shall be included in all
//     copies or substantial portions of the Software.
// 
//     THE SOFTWARE IS PROVIDED "AS IS", WITHOUT WARRANTY OF ANY KIND, EXPRESS OR
//     IMPLIED, INCLUDING BUT NOT LIMITED TO THE WARRANTIES OF MERCHANTABILITY,
//     FITNESS FOR A PARTICULAR PURPOSE AND NONINFRINGEMENT. IN NO EVENT SHALL THE
//     AUTHORS OR COPYRIGHT HOLDERS BE LIABLE FOR ANY CLAIM, DAMAGES OR OTHER
//     LIABILITY, WHETHER IN AN ACTION OF CONTRACT, TORT OR OTHERWISE, ARISING FROM,
//     OUT OF OR IN CONNECTION WITH THE SOFTWARE OR THE USE OR OTHER DEALINGS IN THE
//     SOFTWARE.
// */

namespace CardinalityEstimation.Test
{
    using System;
    using System.Collections.Generic;
    using System.Diagnostics;
    using System.IO;
    using System.Linq;
    using System.Runtime.Serialization.Formatters.Binary;

    using CardinalityEstimation.Hash;

    using Xunit;
    using Xunit.Abstractions;

    public class CardinalityEstimatorTests : IDisposable
    {
        private const int ElementSizeInBytes = 20;
        public static readonly Random Rand = new Random();

        private readonly ITestOutputHelper output;
        private readonly Stopwatch stopwatch;

        public CardinalityEstimatorTests(ITestOutputHelper outputHelper)
        {
            this.output = outputHelper;
            this.stopwatch = new Stopwatch();
            this.stopwatch.Start();
        }

        public void Dispose()
        {
            this.stopwatch.Stop();
            this.output.WriteLine("Total test time: {0}", this.stopwatch.Elapsed);
        }

        [Fact]
        public void TestGetSigma()
        {
            // simulate a 64 bit hash and 14 bits for indexing
            const int bitsToCount = 64 - 14;
            Assert.Equal(51, CardinalityEstimator.GetSigma(0, bitsToCount));
            Assert.Equal(50, CardinalityEstimator.GetSigma(1, bitsToCount));
            Assert.Equal(47, CardinalityEstimator.GetSigma(8, bitsToCount));
            Assert.Equal(1, CardinalityEstimator.GetSigma((ulong)(Math.Pow(2, bitsToCount) - 1), bitsToCount));
            Assert.Equal(51, CardinalityEstimator.GetSigma((ulong)(Math.Pow(2, bitsToCount + 1)), bitsToCount));
        }

        [Fact]
        public void TestCountAdditions()
        {
            var estimator = new CardinalityEstimator();

            Assert.Equal(0UL, estimator.CountAdditions);

            estimator.Add(0);
            estimator.Add(0);

            Assert.Equal(2UL, estimator.CountAdditions);

            var estimator2 = new CardinalityEstimator();
            estimator2.Add(0);
            estimator.Merge(estimator2);

            Assert.Equal(3UL, estimator.CountAdditions);
        }

        [Fact]
        public void TestChanged()
        {
            var estimator = new CardinalityEstimator();

            Assert.Equal(0UL, estimator.CountAdditions);

            bool changed = estimator.Add(0);
            Assert.True(changed);
            changed = estimator.Add(0);
            Assert.False(changed);

            for (var i = 1; i < 100; i++)
            {
                changed = estimator.Add(i);
                Assert.True(changed);
            }

            changed = estimator.Add(100);
            Assert.True(changed); //First change from direct count

            changed = estimator.Add(100);
            Assert.False(changed);

            changed = estimator.Add(101);
            Assert.True(changed);

            changed = estimator.Add(102);
            Assert.True(changed);

            changed = estimator.Add(0);
            Assert.False(changed);

            changed = estimator.Add(116); //element doesn't exist but the estimator internal state doesn't change
            Assert.False(changed);
        }

        [Fact]
        public void TestDifferentAccuracies()
        {
            const double stdError4Bits = 0.26;
            RunTest(stdError4Bits, 1000000);

            const double stdError12Bits = 0.01625;
            RunTest(stdError12Bits, 1000000);

            const double stdError14Bits = 0.008125;
            RunTest(stdError14Bits, 1000000);

            const double stdError16Bits = 0.0040625;
            RunTest(stdError16Bits, 1000000);
        }

        [Fact]
        public void AccuracyIsPerfectUnder100Members()
        {
            for (var i = 1; i < 100; i++)
            {
                RunTest(0.1, i, maxAcceptedError: 0);
            }
        }

        [Fact]
        public void AccuracyIsWithinMarginForDirectCountingDisabledUnder100Members()
        {
            for (var i = 1; i < 100; i++)
            {
                RunTest(0.1, i, disableDirectCount: true);
                RunTest(0.03, i, disableDirectCount: true);
                RunTest(0.005, i, disableDirectCount: true);
            }
        }

        [Fact]
        public void TestAccuracySmallCardinality()
        {
            for (var i = 1; i < 10000; i = i * 2)
            {
                RunTest(0.26, i, 1.5);
                RunTest(0.008125, i, 0.05);
                RunTest(0.0040625, i, 0.05);
            }
        }

        [Fact]
        public void TestMergeCardinalityUnder100()
        {
            const double stdError = 0.008125;
            const int cardinality = 99;
            RunTest(stdError, cardinality, numHllInstances: 60, maxAcceptedError: 0);
        }

        [Fact]
        public void TestMergeLargeCardinality()
        {
            const double stdError = 0.008125;
            const int cardinality = 1000000;
            RunTest(stdError, cardinality, numHllInstances: 60);
        }

        [Fact]
        public void TestRecreationFromData()
        {
            RunRecreationFromData(10);
            RunRecreationFromData(100);
            RunRecreationFromData(1000);
            RunRecreationFromData(10000);
            RunRecreationFromData(100000);
            RunRecreationFromData(1000000);
        }

        [Fact]
        public void StaticMergeTest()
        {
            const int expectedBitsPerIndex = 11;
            var estimators = new CardinalityEstimator[10];
            for (var i = 0; i < estimators.Length; i++)
            {
                estimators[i] = new CardinalityEstimator(expectedBitsPerIndex);
                estimators[i].Add(Rand.Next());
            }

            CardinalityEstimator merged = CardinalityEstimator.Merge(estimators);

            Assert.Equal(10UL, merged.Count());
            Assert.Equal(expectedBitsPerIndex, merged.GetState().BitsPerIndex);
        }

        [Fact]
        public void StaticMergeHandlesNullParameter()
        {
            CardinalityEstimator result = CardinalityEstimator.Merge(null as IEnumerable<CardinalityEstimator>);
            Assert.Null(result);
        }

        [Fact]
        public void StaticMergeHandlesNullElements()
        {
            const int expectedBitsPerIndex = 11;
            var estimators = new List<CardinalityEstimator> { null, new CardinalityEstimator(expectedBitsPerIndex, HashFunctionId.Fnv1A), null };
            CardinalityEstimator result = CardinalityEstimator.Merge(estimators);
            Assert.NotNull(result);
            Assert.Equal(expectedBitsPerIndex, result.GetState().BitsPerIndex);
        }

        [Fact]
        public void EstimatorWorksAfterDeserialization()
        {
            ICardinalityEstimator<int> original = new CardinalityEstimator();
            original.Add(5);
            original.Add(7);
            Assert.Equal(2UL, original.Count());

            var binaryFormatter = new BinaryFormatter();
            using (var memoryStream = new MemoryStream())
            {
                binaryFormatter.Serialize(memoryStream, original);
                memoryStream.Seek(0, SeekOrigin.Begin);
                CardinalityEstimator copy = (CardinalityEstimator)binaryFormatter.Deserialize(memoryStream);

                Assert.Equal(2UL, copy.Count());
                copy.Add(5);
                copy.Add(7);
                Assert.Equal(2UL, copy.Count());
            }
        }

        private void RunRecreationFromData(int cardinality = 1000000)
        {
            var hll = new CardinalityEstimator();

            var nextMember = new byte[ElementSizeInBytes];
            for (var i = 0; i < cardinality; i++)
            {
                Rand.NextBytes(nextMember);
                hll.Add(nextMember);
            }

            CardinalityEstimatorState data = hll.GetState();

            var hll2 = new CardinalityEstimator(data);
            CardinalityEstimatorState data2 = hll2.GetState();

            Assert.Equal(data.BitsPerIndex, data2.BitsPerIndex);
            Assert.Equal(data.IsSparse, data2.IsSparse);

            Assert.True((data.DirectCount != null && data2.DirectCount != null) || (data.DirectCount == null && data2.DirectCount == null));
            Assert.True((data.LookupSparse != null && data2.LookupSparse != null) ||
                          (data.LookupSparse == null && data2.LookupSparse == null));
            Assert.True((data.LookupDense != null && data2.LookupDense != null) || (data.LookupDense == null && data2.LookupDense == null));

            if (data.DirectCount != null)
            {
                // DirectCount are subsets of each-other => they are the same set
                Assert.True(data.DirectCount.IsSubsetOf(data2.DirectCount) && data2.DirectCount.IsSubsetOf(data.DirectCount));
            }
            if (data.LookupSparse != null)
            {
                Assert.True(data.LookupSparse.DictionaryEqual(data2.LookupSparse));
            }
            if (data.LookupDense != null)
            {
                Assert.True(data.LookupDense.SequenceEqual(data2.LookupDense));
            }
        }

        [Fact(Skip = "runtime is long")]
        public void TestPast32BitLimit()
        {
            const double stdError = 0.008125;
            var cardinality = (long)(Math.Pow(2, 32) + 1703); // just some big number beyond 32 bits
            RunTest(stdError, cardinality);
        }

        [Fact(Skip = "runtime is long")]
        public void TestAccuracyLargeCardinality()
        {
            for (var i = 10007; i < 10000000; i *= 2)
            {
                RunTest(0.26, i);
                RunTest(0.008125, i);
                RunTest(0.0040625, i);
            }

            RunTest(0.008125, 100000000);
        }

        [Fact(Skip = "runtime is long")]
        public void TestSequentialAccuracy()
        {
            for (var i = 10007; i < 10000000; i *= 2)
            {
                RunTest(0.26, i, sequential: true);
                RunTest(0.008125, i, sequential: true);
                RunTest(0.0040625, i, sequential: true);
            }

            RunTest(0.008125, 100000000);
        }

        [Fact(Skip = "runtime is long")]
        public void ReportAccuracy()
        {
            var hll = new CardinalityEstimator();
            double maxError = 0;
            var worstMember = 0;
            var nextMember = new byte[ElementSizeInBytes];
            for (var i = 0; i < 10000000; i++)
            {
                Rand.NextBytes(nextMember);
                hll.Add(nextMember);

                if (i % 1007 == 0) // just some interval to sample error at, can be any number
                {
                    double error = (hll.Count() - (double)(i + 1)) / ((double)i + 1);
                    if (error > maxError)
                    {
                        maxError = error;
                        worstMember = i + 1;
                    }
                }
            }

            this.output.WriteLine("Worst: {0}", worstMember);
            this.output.WriteLine("Max error: {0}", maxError);

            Assert.True(true);
        }

        [Fact()]
        public void DirectCountingIsResetWhenMergingAlmostFullEstimators()
        {
            var addedEstimator = new CardinalityEstimator();
            var mergedEstimator = new CardinalityEstimator();

            for (int i = 0; i < 10_000; i++)
            {
                var guid = Guid.NewGuid().ToString();

                addedEstimator.Add(guid);

                // Simulate some intermediate estimators being merged together
                var temporaryEstimator = new CardinalityEstimator();
                temporaryEstimator.Add(guid);
                mergedEstimator.Merge(temporaryEstimator);
            }

            var serializer = new CardinalityEstimatorSerializer();

            var stream1 = new MemoryStream();
            serializer.Serialize(stream1, addedEstimator, true);

            var stream2 = new MemoryStream();
            serializer.Serialize(stream2, mergedEstimator, true);

            Assert.Equal(stream1.Length, stream2.Length);
        }

        [Fact()]
        public void CopyConstructorCorrectlyCopiesValues()
        {
            for (int b = 4; b < 16; b++)
            {
                for (int cardinality = 1; cardinality < 10_000; cardinality *= 2)
                {
                    var hll = new CardinalityEstimator(b, useDirectCounting: true);

                    var nextMember = new byte[ElementSizeInBytes];
                    for (var i = 0; i < cardinality; i++)
                    {
                        Rand.NextBytes(nextMember);
                        hll.Add(nextMember);
                    }

                    var hll2 = new CardinalityEstimator(hll);

                    Assert.Equal(hll, hll2);
                }
            }

            for (int b = 4; b < 16; b++)
            {
                for (int cardinality = 1; cardinality < 10_000; cardinality *= 2)
                {
                    var hll = new CardinalityEstimator(b, useDirectCounting: false);

                    var nextMember = new byte[ElementSizeInBytes];
                    for (var i = 0; i < cardinality; i++)
                    {
                        Rand.NextBytes(nextMember);
                        hll.Add(nextMember);
                    }

                    var hll2 = new CardinalityEstimator(hll);

                    Assert.Equal(hll, hll2);
                }
            }
        }



        /// <summary>
        ///     Generates <paramref name="expectedCount" /> random (or sequential) elements and adds them to CardinalityEstimators, then asserts that
        ///     the observed error rate is no more than <paramref name="maxAcceptedError" />
        /// </summary>
        /// <param name="stdError">Expected standard error of the estimators (upper bound)</param>
        /// <param name="expectedCount">number of elements to generate in total</param>
        /// <param name="maxAcceptedError">Maximum allowed error rate. Default is 4 times <paramref name="stdError" /></param>
        /// <param name="numHllInstances">Number of estimators to create. Generated elements will be assigned to one of the estimators at random</param>
        /// <param name="sequential">When false, elements will be generated at random. When true, elements will be 0,1,2...</param>
        /// <param name="disableDirectCount">When true, will disable using direct counting for estimators less than 100 elements.</param>
        private void RunTest(double stdError, long expectedCount, double? maxAcceptedError = null, int numHllInstances = 1,
            bool sequential = false, bool disableDirectCount = false)
        {
<<<<<<< HEAD
            maxAcceptedError = maxAcceptedError ?? 4 * stdError; // should fail once in A LOT of runs
=======
            maxAcceptedError = maxAcceptedError ?? 10 * stdError; // should fail once in A LOT of runs
>>>>>>> 284630c7
            int b = GetAccuracyInBits(stdError);

            var runStopwatch = new Stopwatch();
            long gcMemoryAtStart = GetGcMemory();

            // init HLLs
            var hlls = new CardinalityEstimator[numHllInstances];
            for (var i = 0; i < numHllInstances; i++)
            {
                hlls[i] = new CardinalityEstimator(b, useDirectCounting: !disableDirectCount);
            }

            var nextMember = new byte[ElementSizeInBytes];
            runStopwatch.Start();
            for (long i = 0; i < expectedCount; i++)
            {
                // pick random hll, add member
                int chosenHll = Rand.Next(numHllInstances);
                if (sequential)
                {
                    hlls[chosenHll].Add(i);
                }
                else
                {
                    Rand.NextBytes(nextMember);
                    hlls[chosenHll].Add(nextMember);
                }
            }

            runStopwatch.Stop();
            ReportMemoryCost(gcMemoryAtStart, this.output); // done here so references can't be GC'ed yet

            // Merge
            CardinalityEstimator mergedHll = CardinalityEstimator.Merge(hlls);
            this.output.WriteLine("Run time: {0}", runStopwatch.Elapsed);
            this.output.WriteLine("Expected {0}, got {1}", expectedCount, mergedHll.Count());

            double obsError = Math.Abs(mergedHll.Count() / (double)(expectedCount) - 1.0);
            this.output.WriteLine("StdErr: {0}.  Observed error: {1}", stdError, obsError);
            Assert.True(obsError <= maxAcceptedError, string.Format("Observed error was {0}, over {1}, when adding {2} items", obsError, maxAcceptedError, expectedCount));
            this.output.WriteLine(string.Empty);
        }

        /// <summary>
        ///     Gets the number of indexing bits required to produce a given standard error
        /// </summary>
        /// <param name="stdError">
        ///     Standard error, which determines accuracy and memory consumption. For large cardinalities, the observed error is usually less than
        ///     3 * <paramref name="stdError" />.
        /// </param>
        /// <returns></returns>
        private static int GetAccuracyInBits(double stdError)
        {
            double sqrtm = 1.04 / stdError;
            var b = (int)Math.Ceiling(CardinalityEstimator.Log2(sqrtm * sqrtm));
            return b;
        }

        private static long GetGcMemory()
        {
            GC.Collect();
            return GC.GetTotalMemory(true);
        }

        private static void ReportMemoryCost(long gcMemoryAtStart, ITestOutputHelper outputHelper)
        {
            long memoryCost = GetGcMemory() - gcMemoryAtStart;
            outputHelper.WriteLine("Appx. memory cost: {0} bytes", memoryCost);
        }
    }
}<|MERGE_RESOLUTION|>--- conflicted
+++ resolved
@@ -444,11 +444,7 @@
         private void RunTest(double stdError, long expectedCount, double? maxAcceptedError = null, int numHllInstances = 1,
             bool sequential = false, bool disableDirectCount = false)
         {
-<<<<<<< HEAD
-            maxAcceptedError = maxAcceptedError ?? 4 * stdError; // should fail once in A LOT of runs
-=======
             maxAcceptedError = maxAcceptedError ?? 10 * stdError; // should fail once in A LOT of runs
->>>>>>> 284630c7
             int b = GetAccuracyInBits(stdError);
 
             var runStopwatch = new Stopwatch();
